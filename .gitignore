--- conflicted
+++ resolved
@@ -3,23 +3,17 @@
 .idea/
 neuraloperator/
 toolbox/
-<<<<<<< HEAD
-=======
 use_cases/save/
->>>>>>> abb6b874
 
 # File type ignore
 *.mat 
 *.ipynb
 */.DS_Store
 *.pt
-<<<<<<< HEAD
 *.pkl
 *.npz
-=======
 *.npz
 *.tgz
->>>>>>> abb6b874
 
 # Specific file ignore
 pytest.ini
